package main

import (
	"fmt"
	"github.com/gorilla/websocket"
	"log"
	"math/rand"
	"net/http"
	"strconv"
	"strings"
)

<<<<<<< HEAD

=======
>>>>>>> ce3d0767
// #include <stdlib.h>
// #include <stdio.h>
// #include <stdbool.h>
// #include "vssparserutilities.h"
import "C"

import "unsafe"

var upgrader = websocket.Upgrader{
	ReadBufferSize:  1024,
	WriteBufferSize: 1024,
}

var nodeHandle C.long

func printInComingSession(r *http.Request){

	fmt.Printf("Method : %s \n", r.Method )
	fmt.Printf("Host : %s \n", r.Host )
	fmt.Printf("Proto : %s \n", r.Proto )
	fmt.Printf("Uri : %s \n", r.RequestURI)

	fmt.Printf("upgrade to : %s \n", r.Header.Get("Upgrade"))

}

func getSpeed() int {
	return rand.Intn(250)
}

func getMatches(path string) int {
// call int VSSSimpleSearch(char* searchPath, long rootNode, bool wildcardAllDepths);
        cpath := C.CString(path)
        var matches C.int = C.VSSSimpleSearch(cpath, nodeHandle, false)
        C.free(unsafe.Pointer(cpath))
	return int(matches)
}

func wsClientSession(conn *websocket.Conn){
        defer conn.Close()  // ???
	for {
		// Read message from browser
		msgType, msg, err := conn.ReadMessage()
		if err != nil {
                        log.Print("read:", err)
			break
		}

                var matches int = getMatches(string(msg)) 
		// Print the message to the console
		fmt.Printf("%s request: %s \n", conn.RemoteAddr(), string(msg))

		// Write message back to browser
		message := "Response:Nr of matches= " + strconv.Itoa(matches)
		response := []byte(message)

		err = conn.WriteMessage(msgType, response); 
                if err != nil {
                        log.Print("write:", err)
			break
		}
	}
}

// removes initial slash, replaces following slashes with dot
func urlToPath( url string) string {
        var path string = strings.TrimPrefix(strings.Replace(url, "/", ".", -1), ".")
        return path
}

func rootServer(w http.ResponseWriter, r *http.Request) {

	printInComingSession(r)
	//check here if we should upgrade our connection to a websocket...
	if  r.Header.Get("Upgrade") == "websocket" {
		fmt.Printf("we are upgrading to a websocket connection\n")
                upgrader.CheckOrigin = func(r *http.Request) bool { return true }
	        conn, err := upgrader.Upgrade(w, r, nil)
	        if err != nil {
                        log.Print("upgrade:", err)
		        return
	        }
                go wsClientSession(conn)
                fmt.Printf("WS client session spawned.\n")
	}else{
                var path string = urlToPath(r.RequestURI)
                var matches int = getMatches(path) 
		message := "Response:Nr of matches= " + strconv.Itoa(matches)
		response := []byte(message)
                w.Header().Set("Access-Control-Allow-Origin", "*")
                w.Write(response)
		fmt.Printf("HTTP client request served for path=%s\n", path)
	}
}

func main() {
	http.HandleFunc("/", rootServer)  // register handler

        // call long VSSReadTree(char* filePath); to read tree into memory
        filePath := "vss_rel_1.0.cnative"
        cfilePath := C.CString(filePath)
        nodeHandle = C.VSSReadTree(cfilePath)
        C.free(unsafe.Pointer(cfilePath))
        if (nodeHandle == 0) {
                fmt.Printf("Tree file not found.\n")
                return
        }
        nodeName := C.GoString(C.getName(nodeHandle))
        fmt.Printf("Root node name=%s\n", nodeName)

	log.Fatal(http.ListenAndServe("localhost:8080", nil)) // start server
}


<|MERGE_RESOLUTION|>--- conflicted
+++ resolved
@@ -10,10 +10,6 @@
 	"strings"
 )
 
-<<<<<<< HEAD
-
-=======
->>>>>>> ce3d0767
 // #include <stdlib.h>
 // #include <stdio.h>
 // #include <stdbool.h>
@@ -62,7 +58,7 @@
 			break
 		}
 
-                var matches int = getMatches(string(msg)) 
+                var matches int = getMatches(string(msg))
 		// Print the message to the console
 		fmt.Printf("%s request: %s \n", conn.RemoteAddr(), string(msg))
 
@@ -70,7 +66,7 @@
 		message := "Response:Nr of matches= " + strconv.Itoa(matches)
 		response := []byte(message)
 
-		err = conn.WriteMessage(msgType, response); 
+		err = conn.WriteMessage(msgType, response);
                 if err != nil {
                         log.Print("write:", err)
 			break
@@ -100,7 +96,7 @@
                 fmt.Printf("WS client session spawned.\n")
 	}else{
                 var path string = urlToPath(r.RequestURI)
-                var matches int = getMatches(path) 
+                var matches int = getMatches(path)
 		message := "Response:Nr of matches= " + strconv.Itoa(matches)
 		response := []byte(message)
                 w.Header().Set("Access-Control-Allow-Origin", "*")
@@ -125,6 +121,4 @@
         fmt.Printf("Root node name=%s\n", nodeName)
 
 	log.Fatal(http.ListenAndServe("localhost:8080", nil)) // start server
-}
-
-
+}