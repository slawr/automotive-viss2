--- conflicted
+++ resolved
@@ -229,10 +229,6 @@
 			break
 		}
 
-<<<<<<< HEAD
-		if isCompressProtocol == true {
-			msg = DecompressMessage(msg)
-=======
 		var payload string
 		if (compression == PROPRIETARY) {
 		    payload = string(DecompressMessage(msg))
@@ -240,7 +236,6 @@
 		    payload = ProtobufToJson(msg, compression)
 		} else {
 		    payload = string(msg)
->>>>>>> d54dbc9c
 		}
 		Info.Printf("%s request: %s, len=%d", conn.RemoteAddr(), payload, len(payload))
 		Info.Printf("Compression variant=%d", compression)
@@ -259,17 +254,6 @@
 
 		Info.Printf("backendWSAppSession(): Message received=%s", message)
 		// Write message back to app client
-<<<<<<< HEAD
-		response := []byte(message)
-		var err error
-
-		if isCompressProtocol == true {
-			response = CompressMessage(response)
-			err = conn.WriteMessage(websocket.BinaryMessage, response)
-		} else {
-			err = conn.WriteMessage(websocket.TextMessage, response)
-		}
-=======
 		var response []byte
 	        var messageType int
 
@@ -284,7 +268,6 @@
 		    messageType = websocket.TextMessage
                }
 	        err := conn.WriteMessage(messageType, response)
->>>>>>> d54dbc9c
 		if err != nil {
 			Error.Print("App client write error:", err)
 			break
@@ -312,18 +295,6 @@
 			compression = NONE
 			h := http.Header{}
 			for _, sub := range websocket.Subprotocols(req) {
-<<<<<<< HEAD
-				if sub == "VISSv2c" {
-					isCompressProtocol = true
-					h.Set("Sec-Websocket-Protocol", sub)
-					break
-				}
-				if sub == "VISSv2" {
-					isCompressProtocol = false
-					h.Set("Sec-Websocket-Protocol", sub)
-					break
-				}
-=======
 			   if sub == "VISSv2" {
 			      compression = NONE
 			      h.Set("Sec-Websocket-Protocol", sub)
@@ -356,7 +327,6 @@
 			      }
 			      break
 			   }
->>>>>>> d54dbc9c
 			}
 			conn, err := Upgrader.Upgrade(w, req, h)
 			if err != nil {
