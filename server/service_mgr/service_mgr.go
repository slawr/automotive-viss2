--- conflicted
+++ resolved
@@ -409,13 +409,8 @@
 		subscriptionState := subscriptionList[getSubcriptionStateIndex(subscriptionId, subscriptionList)]
 		subscriptionMap["subscriptionId"] = strconv.Itoa(subscriptionState.subscriptionId)
 		subscriptionMap["RouterId"] = subscriptionState.routerId
-<<<<<<< HEAD
-		backendChannel <- addDataPackage(utils.FinalizeMessage(subscriptionMap), getDataPack(subscriptionState.path, nil))
+		backendChannel <- addPackage(utils.FinalizeMessage(subscriptionMap), "data", getDataPack(subscriptionState.path, nil))
 	case clPack := <-CLChan: // curve logging notification
-=======
-		backendChannel <- addPackage(utils.FinalizeMessage(subscriptionMap), "data", getDataPack(subscriptionState.path, nil))
-		case clPack := <-CLChan: // curve logging notification
->>>>>>> d54dbc9c
 		index := getSubcriptionStateIndex(clPack.SubscriptionId, subscriptionList)
 		//subscriptionState := subscriptionList[index]
 		subscriptionList[index].SubscriptionThreads--
@@ -855,7 +850,6 @@
 	return dataPack
 }
 
-<<<<<<< HEAD
 func getVssPathList(host string, port int, path string) []byte {
 	url := "http://" + host + ":" + strconv.Itoa(port) + path
 	utils.Info.Printf("url = %s", url)
@@ -890,7 +884,7 @@
 
 	utils.Info.Printf("getVssPathList fetched %d bytes", len(data))
 	return data
-=======
+
 func getMetadataDomainDp(domain string, path string) string {
     value := ""
     switch domain {
@@ -912,7 +906,6 @@
 
 func getValidation(path string) string {
     return "read-write"  //dummy return
->>>>>>> d54dbc9c
 }
 
 func main() {
