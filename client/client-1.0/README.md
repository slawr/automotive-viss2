**(C) 2021 Geotab Inc**<br>

<<<<<<< HEAD
# MQTT client

The MQTT client is a rudimentary implementation to allow testing VISS v2 request/response communication over MQTT using the proposed application level protocol that is described in the <a href="https://github.com/MEAE-GOT/WAII/tree/master/server/mqtt_mgr">server/mqtt_mgr</a> directory.<br>
The MQTT client is started as shown below<br>
$ ./mqtt_mgr VIN<br>
where VIN is the VIN number associated to the VSS path "Vehicle.VehicleIdentification.VIN".<br>
This VIN should probably only be used in test cases like this, otherwise a "pseudo-VIN" is probably more appropriate from a privacy point of view.<br>
In the current implementation the VISSv2 server mqtt manager reads the VIN using the path above, and then issues a subcribe on the topic "VIN/Vehicle". This topic must be known by the MQTT client for the protocol to work.<br>
In the current server implementation a random dummy value is returned if the service manager at start up does not find a "statestorage.db" database, AND that this database has a value stored for the addressed path. So, to simplify testing with the MQTT client, it is recommended that a statestorage.db is created, with at least a value, plus corresponding timestamp, written into it. Then this value is what shall be used when starting as mentioned above.<br>
To create such a statestorage database, please clone the <a href="https://github.com/GENIVI/ccs-w3c-client">ccs-w3-client</a> repo, and follow the instructions <a href="https://github.com/GENIVI/ccs-w3c-client/tree/master/statestorage">statestorage</a> directory.
=======
# Compression client

The compression client is a client for testing the experimental compression solutions that are supported by the VISSv2 server. 
If the client is started without any command argument the following is shown:<br>
<pre>[-v|--vissv2Url] is required
usage: print [-h|--help] -v|--vissv2Url &quot;&lt;value&gt;&quot; [-p|--protocol (http|ws)]
             [-c|--compression (prop|pbl1|pbl2)] [--logfile] [--loglevel
             (trace|debug|info|warn|error|fatal|panic)]

             Prints provided string to stdout

Arguments:

  -h  --help         Print help information
  -v  --vissv2Url    IP/url to VISSv2 server
  -p  --protocol     Protocol must be either http or websocket. Default: ws
  -c  --compression  Compression must be either proprietary or protobuf level 1
                     or 2. Default: pbl1
      --logfile      outputs to logfile in ./logs folder
      --loglevel     changes log output level. Default: info
</pre>
Depending on the -c argument the client will run in one of the three compression variants supported (see README in utils directory), 
and it will set the websocket subprotocol accordingly to signal to the server which variant to use.<br>

The file requests.json contains the requests that the client have available for sending to the server. This file can be updated with additional requests.<br>
The client presents the requests on the terminal window with an integer index in front. Enter the index for the request to be issued, and the client will then present the JSON payload sizes, the compressed sizes, and the compression ratio=(len(json)*100)/len(compressed) for the request and response.<br>
If a subscribe request is issued, the client will continue to show the received notification information as above, until it receives a RETURN key user input, which will lead to that it issues an unsubscribe request, and then waits for new user input.<br>
The user input zero (0) terminates the client.
>>>>>>> d54dbc9c
<|MERGE_RESOLUTION|>--- conflicted
+++ resolved
@@ -1,17 +1,5 @@
 **(C) 2021 Geotab Inc**<br>
 
-<<<<<<< HEAD
-# MQTT client
-
-The MQTT client is a rudimentary implementation to allow testing VISS v2 request/response communication over MQTT using the proposed application level protocol that is described in the <a href="https://github.com/MEAE-GOT/WAII/tree/master/server/mqtt_mgr">server/mqtt_mgr</a> directory.<br>
-The MQTT client is started as shown below<br>
-$ ./mqtt_mgr VIN<br>
-where VIN is the VIN number associated to the VSS path "Vehicle.VehicleIdentification.VIN".<br>
-This VIN should probably only be used in test cases like this, otherwise a "pseudo-VIN" is probably more appropriate from a privacy point of view.<br>
-In the current implementation the VISSv2 server mqtt manager reads the VIN using the path above, and then issues a subcribe on the topic "VIN/Vehicle". This topic must be known by the MQTT client for the protocol to work.<br>
-In the current server implementation a random dummy value is returned if the service manager at start up does not find a "statestorage.db" database, AND that this database has a value stored for the addressed path. So, to simplify testing with the MQTT client, it is recommended that a statestorage.db is created, with at least a value, plus corresponding timestamp, written into it. Then this value is what shall be used when starting as mentioned above.<br>
-To create such a statestorage database, please clone the <a href="https://github.com/GENIVI/ccs-w3c-client">ccs-w3-client</a> repo, and follow the instructions <a href="https://github.com/GENIVI/ccs-w3c-client/tree/master/statestorage">statestorage</a> directory.
-=======
 # Compression client
 
 The compression client is a client for testing the experimental compression solutions that are supported by the VISSv2 server. 
@@ -39,5 +27,4 @@
 The file requests.json contains the requests that the client have available for sending to the server. This file can be updated with additional requests.<br>
 The client presents the requests on the terminal window with an integer index in front. Enter the index for the request to be issued, and the client will then present the JSON payload sizes, the compressed sizes, and the compression ratio=(len(json)*100)/len(compressed) for the request and response.<br>
 If a subscribe request is issued, the client will continue to show the received notification information as above, until it receives a RETURN key user input, which will lead to that it issues an unsubscribe request, and then waits for new user input.<br>
-The user input zero (0) terminates the client.
->>>>>>> d54dbc9c
+The user input zero (0) terminates the client.